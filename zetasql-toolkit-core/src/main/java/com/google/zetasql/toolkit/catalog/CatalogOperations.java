/*
 * Copyright 2023 Google LLC All Rights Reserved
 *
 * Licensed under the Apache License, Version 2.0 (the "License");
 * you may not use this file except in compliance with the License.
 * You may obtain a copy of the License at
 *
 *     http://www.apache.org/licenses/LICENSE-2.0
 *
 * Unless required by applicable law or agreed to in writing, software
 * distributed under the License is distributed on an "AS IS" BASIS,
 * WITHOUT WARRANTIES OR CONDITIONS OF ANY KIND, either express or implied.
 * See the License for the specific language governing permissions and
 * limitations under the License.
 */

package com.google.zetasql.toolkit.catalog;

import com.google.common.base.Preconditions;
import com.google.common.collect.ImmutableList;
import com.google.zetasql.*;
import com.google.zetasql.TableValuedFunction.FixedOutputSchemaTVF;
import com.google.zetasql.resolvedast.ResolvedCreateStatementEnums.CreateMode;
import com.google.zetasql.toolkit.catalog.exceptions.CatalogResourceAlreadyExists;
import com.google.zetasql.toolkit.catalog.exceptions.CatalogResourceDoesNotExist;
import java.util.Arrays;
import java.util.List;
import java.util.Optional;

/**
 * Utility class that exposes static methods for performing various operations on ZetaSQL
 * SimpleCatalogs and related resources. Supports:
 *
 * <ul>
 *   <li>Building properly configured SimpleTable objects
 *   <li>Adding tables, functions, TVFs and procedures to SimpleCatalogs
 *   <li>Creating copies of SimpleCatalogs
 * </ul>
 */
public class CatalogOperations {

  private CatalogOperations() {}

  /**
   * Builds a properly configured SimpleTable object
   *
   * @param fullTableName The full name for the table, e.g. "project.dataset.table"
   * @param columns The list of columns for the table
   * @return The created SimpleTable object
   */
  public static SimpleTable buildSimpleTable(String fullTableName, List<SimpleColumn> columns) {
    List<String> tablePath = Arrays.asList(fullTableName.split("\\."));
    String tableName = tablePath.get(tablePath.size() - 1);
    SimpleTable table = new SimpleTable(tableName, columns);
    table.setFullName(fullTableName);
    return table;
  }

  /** Get a child catalog from an existing catalog, creating it if it does not exist */
  private static SimpleCatalog getOrCreateNestedCatalog(SimpleCatalog parent, String name) {
    Optional<SimpleCatalog> maybeExistingCatalog =
        parent.getCatalogList().stream()
            .filter(catalog -> catalog.getFullName().equalsIgnoreCase(name))
            .findFirst();

    return maybeExistingCatalog.orElseGet(() -> parent.addNewSimpleCatalog(name));
  }

  /** Returns true if a table with path tablePath exists in the SimpleCatalog */
  private static boolean tableExists(SimpleCatalog catalog, List<String> tablePath) {
    try {
      catalog.findTable(tablePath);
      return true;
    } catch (NotFoundException err) {
      return false;
    }
  }

  /** Returns true if a table named tableName exists in the SimpleCatalog */
  private static boolean tableExists(SimpleCatalog catalog, String tableName) {
    return tableExists(catalog, ImmutableList.of(tableName));
  }

  private static String removeGroupFromFunctionName(String functionName) {
    return functionName.substring(functionName.indexOf(":") + 1);
  }

  /** Returns true if a function with the provided fullName exists in the SimpleCatalog */
  private static boolean functionExists(SimpleCatalog catalog, String fullName) {
    // TODO: switch to using Catalog.findFunction once available
    String fullNameWithoutGroup = removeGroupFromFunctionName(fullName);
    return catalog.getFunctionNameList().stream()
        .map(CatalogOperations::removeGroupFromFunctionName)
        .anyMatch(fullNameWithoutGroup::equalsIgnoreCase);
  }

  /** Returns true if the TVF named tvfName exists in the SimpleCatalog */
  private static boolean tvfExists(SimpleCatalog catalog, String tvfName) {
    return catalog.getTVFNameList().contains(tvfName.toLowerCase());
  }

  /** Returns true if the named procedureName exists in the SimpleCatalog */
  private static boolean procedureExists(SimpleCatalog catalog, String procedureName) {
    return catalog.getProcedureList().stream()
        .map(Procedure::getName)
        .anyMatch(name -> name.equalsIgnoreCase(procedureName));
  }

  /**
   * Gets the SimpleCatalog in which a resource should be created, based on the root catalog and the
   * resource path.
   *
   * <p>The path for the resource determines whether it should be created in the root catalog itself
   * or in a nested catalog. For example; a resource with the path ["A.B"] should be created in the
   * root catalog, but a resource with the path ["A", "B"] should be created in an "A" catalog
   * nested in the root catalog.
   *
   * @param rootCatalog The root SimpleCatalog the analyzer will use
   * @param resourcePath The path for the resource
   * @return The SimpleCatalog object where the resource should be created
   */
  private static SimpleCatalog getSubCatalogForResource(
      SimpleCatalog rootCatalog, List<String> resourcePath) {
    if (resourcePath.size() > 1) {
      String nestedCatalogName = resourcePath.get(0);
      List<String> pathSuffix = resourcePath.subList(1, resourcePath.size());
      SimpleCatalog nestedCatalog = getOrCreateNestedCatalog(rootCatalog, nestedCatalogName);
      return getSubCatalogForResource(nestedCatalog, pathSuffix);
    } else {
      return rootCatalog;
    }
  }

  /**
   * Generic function for creating a resource in a {@link SimpleCatalog}
   *
   * @param nameInCatalog The name the resource will have in the catalog
   * @param createMode The {@link CreateMode} to use
   * @param resourceType The resource type name (e.g. "table", "function")
   * @param alreadyExists Whether the resource already exists
   * @param creator A {@link Runnable} that will create the resource in the catalog if run
   * @param deleter A Runnable that will delete the resource from the catalog if run
   */
  private static void createResource(
<<<<<<< HEAD
      String nameInCatalog, CreateMode createMode, String resourceType,
      boolean alreadyExists, Runnable creator, Runnable deleter
  ) {
    if (createMode.equals(CreateMode.CREATE_IF_NOT_EXISTS) && alreadyExists) {
      return;
    }

    if (createMode.equals(CreateMode.CREATE_OR_REPLACE) && alreadyExists) {
      deleter.run();
    }

    if (createMode.equals(CreateMode.CREATE_DEFAULT) && alreadyExists) {
      String errorMessage =
          String.format(
              "%s %s already exists in catalog", resourceType, nameInCatalog);
=======
      String nameInCatalog,
      CreateMode createMode,
      String resourceType,
      boolean alreadyExists,
      Runnable creator,
      Runnable deleter) {
    if (createMode.equals(CreateMode.CREATE_IF_NOT_EXISTS) && alreadyExists) {
      return;
    }

    if (createMode.equals(CreateMode.CREATE_OR_REPLACE) && alreadyExists) {
      deleter.run();
    }

    if (createMode.equals(CreateMode.CREATE_DEFAULT) && alreadyExists) {
      String errorMessage =
          String.format("%s %s already exists in catalog", resourceType, nameInCatalog);
>>>>>>> d31b44cb
      throw new CatalogResourceAlreadyExists(nameInCatalog, errorMessage);
    }

    creator.run();
  }

  /**
   * Deletes a table with the provided name from {@link SimpleCatalog}
   *
   * @param catalog The catalog from which to delete tables
   * @param name The name for the table in the catalog
   * @throws CatalogResourceDoesNotExist if the table does not exist in the catalog
   */
  public static void deleteTableFromCatalog(SimpleCatalog catalog, String name) {
    if (!tableExists(catalog, name)) {
      String errorMessage = String.format("Tried to delete table which does not exist: %s", name);
      throw new CatalogResourceDoesNotExist(name, errorMessage);
    }

    catalog.removeSimpleTable(name);
  }

  /**
<<<<<<< HEAD
   * Creates a table in a {@link SimpleCatalog} using the provided paths and complying with
   * the provided CreateMode.
=======
   * Creates a table in a {@link SimpleCatalog} using the provided paths and complying with the
   * provided CreateMode.
>>>>>>> d31b44cb
   *
   * @param catalog The catalog in which to create the table
   * @param nameInCatalog The name under which the table will be registered in the catalog
   * @param table The {@link SimpleTable} object representing the table
   * @param createMode The CreateMode to use
   * @throws CatalogResourceAlreadyExists if the table already exists at any of the provided paths
   *     and CreateMode != CREATE_OR_REPLACE.
   */
  public static void createTableInCatalog(
<<<<<<< HEAD
      SimpleCatalog catalog,
      String nameInCatalog,
      SimpleTable table,
      CreateMode createMode) {
=======
      SimpleCatalog catalog, String nameInCatalog, SimpleTable table, CreateMode createMode) {
>>>>>>> d31b44cb

    boolean alreadyExists = tableExists(catalog, nameInCatalog);

    createResource(
        nameInCatalog,
        createMode,
        "Table",
        alreadyExists,
        /*creator=*/ () -> catalog.addSimpleTable(nameInCatalog, table),
<<<<<<< HEAD
        /*deleter=*/ () -> deleteTableFromCatalog(catalog, nameInCatalog)
    );
=======
        /*deleter=*/ () -> deleteTableFromCatalog(catalog, nameInCatalog));
>>>>>>> d31b44cb
  }

  /**
   * Deletes a function with the provided name from the {@link SimpleCatalog}
   *
   * @param catalog The catalog from which to delete the function
   * @param fullName The full name of the function in the catalog
   * @throws CatalogResourceDoesNotExist if the function does not exist in the catalog
   */
  public static void deleteFunctionFromCatalog(SimpleCatalog catalog, String fullName) {
    String fullNameWithoutGroup = removeGroupFromFunctionName(fullName);

    Optional<String> fullNameToDelete =
        catalog.getFunctionNameList().stream()
            .filter(
<<<<<<< HEAD
                name ->
                    removeGroupFromFunctionName(name).equalsIgnoreCase(fullNameWithoutGroup))
=======
                name -> removeGroupFromFunctionName(name).equalsIgnoreCase(fullNameWithoutGroup))
>>>>>>> d31b44cb
            .findFirst();

    if (fullNameToDelete.isPresent()) {
      catalog.removeFunction(fullNameToDelete.get());
    } else {
<<<<<<< HEAD
      String errorMessage = String.format(
          "Tried to delete function which does not exist: %s", fullName);
=======
      String errorMessage =
          String.format("Tried to delete function which does not exist: %s", fullName);
>>>>>>> d31b44cb
      throw new CatalogResourceDoesNotExist(fullName, errorMessage);
    }
  }

  /**
   * Creates a function in a {@link SimpleCatalog} using the provided paths and complying with the
   * provided CreateMode.
   *
   * @param catalog The catalog in which to create the function
   * @param nameInCatalog The name under which the function will be registered in the catalog
<<<<<<< HEAD
   * @param functionInfo The {@link FunctionInfo} object representing the function that
   * should be created
=======
   * @param functionInfo The {@link FunctionInfo} object representing the function that should be
   *     created
>>>>>>> d31b44cb
   * @param createMode The CreateMode to use
   * @throws CatalogResourceAlreadyExists if the function already exists at any of the provided
   *     paths and CreateMode != CREATE_OR_REPLACE.
   */
  public static void createFunctionInCatalog(
      SimpleCatalog catalog,
      String nameInCatalog,
      FunctionInfo functionInfo,
      CreateMode createMode) {

    boolean alreadyExists = functionExists(catalog, nameInCatalog);

    Function function =
        new Function(
            ImmutableList.of(nameInCatalog),
            functionInfo.getGroup(),
            functionInfo.getMode(),
            functionInfo.getSignatures());

    createResource(
        nameInCatalog,
        createMode,
        "Function",
        alreadyExists,
        /*creator=*/ () -> catalog.addFunction(function),
<<<<<<< HEAD
        /*deleter=*/ () -> deleteFunctionFromCatalog(catalog, nameInCatalog)
    );
=======
        /*deleter=*/ () -> deleteFunctionFromCatalog(catalog, nameInCatalog));
>>>>>>> d31b44cb
  }

  /**
   * Deletes a TVF with the provided name from the {@link SimpleCatalog}
   *
   * @param catalog The catalog from which to delete the function
   * @param fullName The full name of the function in the catalog
   * @throws CatalogResourceDoesNotExist if the function does not exist in the catalog
   */
  public static void deleteTVFFromCatalog(SimpleCatalog catalog, String fullName) {
    if (!tvfExists(catalog, fullName)) {
      String errorMessage = String.format("Tried to delete TVF which does not exist: %s", fullName);
      throw new CatalogResourceDoesNotExist(fullName, errorMessage);
    }

    catalog.removeTableValuedFunction(fullName);
  }

  /**
   * Creates a TVF in a {@link SimpleCatalog} using the provided name and complying with the
   * provided CreateMode.
   *
   * @param catalog The catalog in which to create the TVF
   * @param nameInCatalog The name under which the TVF will be registered in the catalog
   * @param tvfInfo The {@link TVFInfo} object representing the TVF that should be created
   * @param createMode The CreateMode to use
<<<<<<< HEAD
   * @throws CatalogResourceAlreadyExists if the TVF already exists at any of the provided
   *     paths and CreateMode != CREATE_OR_REPLACE.
   */
  public static void createTVFInCatalog(
      SimpleCatalog catalog,
      String nameInCatalog,
      TVFInfo tvfInfo,
      CreateMode createMode) {
    Preconditions.checkArgument(
        tvfInfo.getOutputSchema().isPresent(),
        "Cannot create a a TVF without an output schema");
=======
   * @throws CatalogResourceAlreadyExists if the TVF already exists at any of the provided paths and
   *     CreateMode != CREATE_OR_REPLACE.
   */
  public static void createTVFInCatalog(
      SimpleCatalog catalog, String nameInCatalog, TVFInfo tvfInfo, CreateMode createMode) {
    Preconditions.checkArgument(
        tvfInfo.getOutputSchema().isPresent(), "Cannot create a a TVF without an output schema");
>>>>>>> d31b44cb

    boolean alreadyExists = tvfExists(catalog, nameInCatalog);

    TableValuedFunction tvf =
        new FixedOutputSchemaTVF(
            ImmutableList.of(nameInCatalog),
            tvfInfo.getSignature(),
            tvfInfo.getOutputSchema().get());

    createResource(
        nameInCatalog,
        createMode,
        "TVF",
        alreadyExists,
<<<<<<< HEAD
        /*creator=*/() -> catalog.addTableValuedFunction(tvf),
        /*deleter=*/() -> deleteTVFFromCatalog(catalog, nameInCatalog)
    );
=======
        /*creator=*/ () -> catalog.addTableValuedFunction(tvf),
        /*deleter=*/ () -> deleteTVFFromCatalog(catalog, nameInCatalog));
>>>>>>> d31b44cb
  }

  private static void deleteProcedureFromCatalogImpl(SimpleCatalog catalog, String fullName) {
    if (!procedureExists(catalog, fullName)) {
<<<<<<< HEAD
      String errorMessage = String.format(
          "Tried to delete procedure which does not exist: %s", fullName);
=======
      String errorMessage =
          String.format("Tried to delete procedure which does not exist: %s", fullName);
>>>>>>> d31b44cb
      throw new CatalogResourceDoesNotExist(fullName, errorMessage);
    }

    catalog.removeProcedure(fullName);
  }

  /**
   * Deletes a procedure with the provided name from the {@link SimpleCatalog}
   *
<<<<<<< HEAD
   * <p> Qualified procedures need to be registered two times in the catalog for analysis to
   * work as expected. This method takes care of deleting both copies of the procedure if necessary.
=======
   * <p>Qualified procedures need to be registered two times in the catalog for analysis to work as
   * expected. This method takes care of deleting both copies of the procedure if necessary.
>>>>>>> d31b44cb
   *
   * @param catalog The catalog from which to delete the procedure
   * @param fullName The full name of the procedure in the catalog
   * @throws CatalogResourceDoesNotExist if the procedure does not exist in the catalog
   */
  public static void deleteProcedureFromCatalog(SimpleCatalog catalog, String fullName) {
    deleteProcedureFromCatalogImpl(catalog, fullName);

    if (fullName.contains(".")) {
      List<String> nameComponents = Arrays.asList(fullName.split("\\."));
      String nestedName = nameComponents.get(nameComponents.size() - 1);
      SimpleCatalog nestedCatalog = getSubCatalogForResource(catalog, nameComponents);
      deleteProcedureFromCatalogImpl(nestedCatalog, nestedName);
    }
  }

  /**
<<<<<<< HEAD
   * Creates a procedure in a {@link SimpleCatalog} using the provided name and complying with
   * the provided CreateMode.
   *
   * <p> Qualified procedures will be registered two times in the catalog for analysis to work as
   * expected. A procedure with name "project.dataset.table" will be registered at name paths:
   * ["project.dataset.table"] and ["project", "dataset", "table"].
   *
=======
   * Creates a procedure in a {@link SimpleCatalog} using the provided name and complying with the
   * provided CreateMode.
   *
   * <p>Qualified procedures will be registered two times in the catalog for analysis to work as
   * expected. A procedure with name "project.dataset.table" will be registered at name paths:
   * ["project.dataset.table"] and ["project", "dataset", "table"].
   *
>>>>>>> d31b44cb
   * @param catalog The SimpleCatalog in which to create the procedure
   * @param nameInCatalog The name under which the procedure will be registered in the catalog
   * @param procedureInfo The ProcedureInfo object representing the procedure that should be created
   * @param createMode The CreateMode to use
   * @throws CatalogResourceAlreadyExists if the procedure already exists at any of the provided
   *     paths and CreateMode != CREATE_OR_REPLACE.
   */
  public static void createProcedureInCatalog(
      SimpleCatalog catalog,
      String nameInCatalog,
      ProcedureInfo procedureInfo,
      CreateMode createMode) {

    boolean alreadyExists = procedureExists(catalog, nameInCatalog);

<<<<<<< HEAD
    Runnable creatorFunction = () -> {
      Procedure procedure =
          new Procedure(ImmutableList.of(nameInCatalog), procedureInfo.getSignature());
      catalog.addProcedure(procedure);

      if (nameInCatalog.contains(".")) {
        List<String> nameComponents = Arrays.asList(nameInCatalog.split("\\."));
        String nestedName = nameComponents.get(nameComponents.size() - 1);
        SimpleCatalog nestedCatalog = getSubCatalogForResource(catalog, nameComponents);
        Procedure nestedProcedure =
            new Procedure(ImmutableList.of(nestedName), procedureInfo.getSignature());
        nestedCatalog.addProcedure(nestedProcedure);
      }
    };
=======
    Runnable creatorFunction =
        () -> {
          Procedure procedure =
              new Procedure(ImmutableList.of(nameInCatalog), procedureInfo.getSignature());
          catalog.addProcedure(procedure);

          if (nameInCatalog.contains(".")) {
            List<String> nameComponents = Arrays.asList(nameInCatalog.split("\\."));
            String nestedName = nameComponents.get(nameComponents.size() - 1);
            SimpleCatalog nestedCatalog = getSubCatalogForResource(catalog, nameComponents);
            Procedure nestedProcedure =
                new Procedure(ImmutableList.of(nestedName), procedureInfo.getSignature());
            nestedCatalog.addProcedure(nestedProcedure);
          }
        };
>>>>>>> d31b44cb

    createResource(
        nameInCatalog,
        createMode,
        "Procedure",
        alreadyExists,
        /*creator=*/ creatorFunction,
<<<<<<< HEAD
        /*deleter=*/ () -> deleteProcedureFromCatalog(catalog, nameInCatalog)
    );

=======
        /*deleter=*/ () -> deleteProcedureFromCatalog(catalog, nameInCatalog));
>>>>>>> d31b44cb
  }

  /**
   * Creates a copy of a SimpleCatalog.
   *
   * @param sourceCatalog The SimpleCatalog that should be copied.
   * @return The copy of the provided SimpleCatalog.
   */
  public static SimpleCatalog copyCatalog(SimpleCatalog sourceCatalog) {
<<<<<<< HEAD
    // Simply serializes and deserializes the source catalog to create a copy.
    // This is the most reliable way of creating a copy of a SimpleCatalog,
    // as the SimpleCatalog's public interface does not expose enough of the internal
    // structures to create an accurate copy.
    FileDescriptorSetsBuilder fileDescriptorSetsBuilder = new FileDescriptorSetsBuilder();
    SimpleCatalogProto serialized = sourceCatalog.serialize(fileDescriptorSetsBuilder);
    // TODO: The second argument to SimpleCatalog.deserialize() should be
    //  fileDescriptorSetsBuilder.getDescriptorPools(), but it is currently not public.
    //  Doing deserialization this way means some language features cannot be used.
    return SimpleCatalog.deserialize(serialized, ImmutableList.of());
=======
    return SimpleCatalogUtil.copyCatalog(sourceCatalog);
>>>>>>> d31b44cb
  }
}<|MERGE_RESOLUTION|>--- conflicted
+++ resolved
@@ -142,23 +142,6 @@
    * @param deleter A Runnable that will delete the resource from the catalog if run
    */
   private static void createResource(
-<<<<<<< HEAD
-      String nameInCatalog, CreateMode createMode, String resourceType,
-      boolean alreadyExists, Runnable creator, Runnable deleter
-  ) {
-    if (createMode.equals(CreateMode.CREATE_IF_NOT_EXISTS) && alreadyExists) {
-      return;
-    }
-
-    if (createMode.equals(CreateMode.CREATE_OR_REPLACE) && alreadyExists) {
-      deleter.run();
-    }
-
-    if (createMode.equals(CreateMode.CREATE_DEFAULT) && alreadyExists) {
-      String errorMessage =
-          String.format(
-              "%s %s already exists in catalog", resourceType, nameInCatalog);
-=======
       String nameInCatalog,
       CreateMode createMode,
       String resourceType,
@@ -176,7 +159,6 @@
     if (createMode.equals(CreateMode.CREATE_DEFAULT) && alreadyExists) {
       String errorMessage =
           String.format("%s %s already exists in catalog", resourceType, nameInCatalog);
->>>>>>> d31b44cb
       throw new CatalogResourceAlreadyExists(nameInCatalog, errorMessage);
     }
 
@@ -200,13 +182,8 @@
   }
 
   /**
-<<<<<<< HEAD
-   * Creates a table in a {@link SimpleCatalog} using the provided paths and complying with
-   * the provided CreateMode.
-=======
    * Creates a table in a {@link SimpleCatalog} using the provided paths and complying with the
    * provided CreateMode.
->>>>>>> d31b44cb
    *
    * @param catalog The catalog in which to create the table
    * @param nameInCatalog The name under which the table will be registered in the catalog
@@ -216,14 +193,7 @@
    *     and CreateMode != CREATE_OR_REPLACE.
    */
   public static void createTableInCatalog(
-<<<<<<< HEAD
-      SimpleCatalog catalog,
-      String nameInCatalog,
-      SimpleTable table,
-      CreateMode createMode) {
-=======
       SimpleCatalog catalog, String nameInCatalog, SimpleTable table, CreateMode createMode) {
->>>>>>> d31b44cb
 
     boolean alreadyExists = tableExists(catalog, nameInCatalog);
 
@@ -233,12 +203,7 @@
         "Table",
         alreadyExists,
         /*creator=*/ () -> catalog.addSimpleTable(nameInCatalog, table),
-<<<<<<< HEAD
-        /*deleter=*/ () -> deleteTableFromCatalog(catalog, nameInCatalog)
-    );
-=======
         /*deleter=*/ () -> deleteTableFromCatalog(catalog, nameInCatalog));
->>>>>>> d31b44cb
   }
 
   /**
@@ -254,24 +219,14 @@
     Optional<String> fullNameToDelete =
         catalog.getFunctionNameList().stream()
             .filter(
-<<<<<<< HEAD
-                name ->
-                    removeGroupFromFunctionName(name).equalsIgnoreCase(fullNameWithoutGroup))
-=======
                 name -> removeGroupFromFunctionName(name).equalsIgnoreCase(fullNameWithoutGroup))
->>>>>>> d31b44cb
             .findFirst();
 
     if (fullNameToDelete.isPresent()) {
       catalog.removeFunction(fullNameToDelete.get());
     } else {
-<<<<<<< HEAD
-      String errorMessage = String.format(
-          "Tried to delete function which does not exist: %s", fullName);
-=======
       String errorMessage =
           String.format("Tried to delete function which does not exist: %s", fullName);
->>>>>>> d31b44cb
       throw new CatalogResourceDoesNotExist(fullName, errorMessage);
     }
   }
@@ -282,13 +237,8 @@
    *
    * @param catalog The catalog in which to create the function
    * @param nameInCatalog The name under which the function will be registered in the catalog
-<<<<<<< HEAD
-   * @param functionInfo The {@link FunctionInfo} object representing the function that
-   * should be created
-=======
    * @param functionInfo The {@link FunctionInfo} object representing the function that should be
    *     created
->>>>>>> d31b44cb
    * @param createMode The CreateMode to use
    * @throws CatalogResourceAlreadyExists if the function already exists at any of the provided
    *     paths and CreateMode != CREATE_OR_REPLACE.
@@ -314,12 +264,7 @@
         "Function",
         alreadyExists,
         /*creator=*/ () -> catalog.addFunction(function),
-<<<<<<< HEAD
-        /*deleter=*/ () -> deleteFunctionFromCatalog(catalog, nameInCatalog)
-    );
-=======
         /*deleter=*/ () -> deleteFunctionFromCatalog(catalog, nameInCatalog));
->>>>>>> d31b44cb
   }
 
   /**
@@ -346,19 +291,6 @@
    * @param nameInCatalog The name under which the TVF will be registered in the catalog
    * @param tvfInfo The {@link TVFInfo} object representing the TVF that should be created
    * @param createMode The CreateMode to use
-<<<<<<< HEAD
-   * @throws CatalogResourceAlreadyExists if the TVF already exists at any of the provided
-   *     paths and CreateMode != CREATE_OR_REPLACE.
-   */
-  public static void createTVFInCatalog(
-      SimpleCatalog catalog,
-      String nameInCatalog,
-      TVFInfo tvfInfo,
-      CreateMode createMode) {
-    Preconditions.checkArgument(
-        tvfInfo.getOutputSchema().isPresent(),
-        "Cannot create a a TVF without an output schema");
-=======
    * @throws CatalogResourceAlreadyExists if the TVF already exists at any of the provided paths and
    *     CreateMode != CREATE_OR_REPLACE.
    */
@@ -366,7 +298,6 @@
       SimpleCatalog catalog, String nameInCatalog, TVFInfo tvfInfo, CreateMode createMode) {
     Preconditions.checkArgument(
         tvfInfo.getOutputSchema().isPresent(), "Cannot create a a TVF without an output schema");
->>>>>>> d31b44cb
 
     boolean alreadyExists = tvfExists(catalog, nameInCatalog);
 
@@ -381,25 +312,14 @@
         createMode,
         "TVF",
         alreadyExists,
-<<<<<<< HEAD
-        /*creator=*/() -> catalog.addTableValuedFunction(tvf),
-        /*deleter=*/() -> deleteTVFFromCatalog(catalog, nameInCatalog)
-    );
-=======
         /*creator=*/ () -> catalog.addTableValuedFunction(tvf),
         /*deleter=*/ () -> deleteTVFFromCatalog(catalog, nameInCatalog));
->>>>>>> d31b44cb
   }
 
   private static void deleteProcedureFromCatalogImpl(SimpleCatalog catalog, String fullName) {
     if (!procedureExists(catalog, fullName)) {
-<<<<<<< HEAD
-      String errorMessage = String.format(
-          "Tried to delete procedure which does not exist: %s", fullName);
-=======
       String errorMessage =
           String.format("Tried to delete procedure which does not exist: %s", fullName);
->>>>>>> d31b44cb
       throw new CatalogResourceDoesNotExist(fullName, errorMessage);
     }
 
@@ -409,13 +329,8 @@
   /**
    * Deletes a procedure with the provided name from the {@link SimpleCatalog}
    *
-<<<<<<< HEAD
-   * <p> Qualified procedures need to be registered two times in the catalog for analysis to
-   * work as expected. This method takes care of deleting both copies of the procedure if necessary.
-=======
    * <p>Qualified procedures need to be registered two times in the catalog for analysis to work as
    * expected. This method takes care of deleting both copies of the procedure if necessary.
->>>>>>> d31b44cb
    *
    * @param catalog The catalog from which to delete the procedure
    * @param fullName The full name of the procedure in the catalog
@@ -433,15 +348,6 @@
   }
 
   /**
-<<<<<<< HEAD
-   * Creates a procedure in a {@link SimpleCatalog} using the provided name and complying with
-   * the provided CreateMode.
-   *
-   * <p> Qualified procedures will be registered two times in the catalog for analysis to work as
-   * expected. A procedure with name "project.dataset.table" will be registered at name paths:
-   * ["project.dataset.table"] and ["project", "dataset", "table"].
-   *
-=======
    * Creates a procedure in a {@link SimpleCatalog} using the provided name and complying with the
    * provided CreateMode.
    *
@@ -449,7 +355,6 @@
    * expected. A procedure with name "project.dataset.table" will be registered at name paths:
    * ["project.dataset.table"] and ["project", "dataset", "table"].
    *
->>>>>>> d31b44cb
    * @param catalog The SimpleCatalog in which to create the procedure
    * @param nameInCatalog The name under which the procedure will be registered in the catalog
    * @param procedureInfo The ProcedureInfo object representing the procedure that should be created
@@ -465,22 +370,6 @@
 
     boolean alreadyExists = procedureExists(catalog, nameInCatalog);
 
-<<<<<<< HEAD
-    Runnable creatorFunction = () -> {
-      Procedure procedure =
-          new Procedure(ImmutableList.of(nameInCatalog), procedureInfo.getSignature());
-      catalog.addProcedure(procedure);
-
-      if (nameInCatalog.contains(".")) {
-        List<String> nameComponents = Arrays.asList(nameInCatalog.split("\\."));
-        String nestedName = nameComponents.get(nameComponents.size() - 1);
-        SimpleCatalog nestedCatalog = getSubCatalogForResource(catalog, nameComponents);
-        Procedure nestedProcedure =
-            new Procedure(ImmutableList.of(nestedName), procedureInfo.getSignature());
-        nestedCatalog.addProcedure(nestedProcedure);
-      }
-    };
-=======
     Runnable creatorFunction =
         () -> {
           Procedure procedure =
@@ -496,7 +385,6 @@
             nestedCatalog.addProcedure(nestedProcedure);
           }
         };
->>>>>>> d31b44cb
 
     createResource(
         nameInCatalog,
@@ -504,13 +392,7 @@
         "Procedure",
         alreadyExists,
         /*creator=*/ creatorFunction,
-<<<<<<< HEAD
-        /*deleter=*/ () -> deleteProcedureFromCatalog(catalog, nameInCatalog)
-    );
-
-=======
         /*deleter=*/ () -> deleteProcedureFromCatalog(catalog, nameInCatalog));
->>>>>>> d31b44cb
   }
 
   /**
@@ -520,19 +402,6 @@
    * @return The copy of the provided SimpleCatalog.
    */
   public static SimpleCatalog copyCatalog(SimpleCatalog sourceCatalog) {
-<<<<<<< HEAD
-    // Simply serializes and deserializes the source catalog to create a copy.
-    // This is the most reliable way of creating a copy of a SimpleCatalog,
-    // as the SimpleCatalog's public interface does not expose enough of the internal
-    // structures to create an accurate copy.
-    FileDescriptorSetsBuilder fileDescriptorSetsBuilder = new FileDescriptorSetsBuilder();
-    SimpleCatalogProto serialized = sourceCatalog.serialize(fileDescriptorSetsBuilder);
-    // TODO: The second argument to SimpleCatalog.deserialize() should be
-    //  fileDescriptorSetsBuilder.getDescriptorPools(), but it is currently not public.
-    //  Doing deserialization this way means some language features cannot be used.
-    return SimpleCatalog.deserialize(serialized, ImmutableList.of());
-=======
     return SimpleCatalogUtil.copyCatalog(sourceCatalog);
->>>>>>> d31b44cb
   }
 }