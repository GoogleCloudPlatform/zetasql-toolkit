--- conflicted
+++ resolved
@@ -51,97 +51,6 @@
     <tag>HEAD</tag>
   </scm>
 
-<<<<<<< HEAD
-    <licenses>
-        <license>
-            <name>The Apache License, Version 2.0</name>
-            <url>http://www.apache.org/licenses/LICENSE-2.0.txt</url>
-        </license>
-    </licenses>
-
-    <developers>
-        <developer>
-            <id>ppaglilla</id>
-            <name>Pablo Paglilla</name>
-            <email>ppaglilla@google.com</email>
-            <organization>Google</organization>
-            <organizationUrl>http://www.google.com</organizationUrl>
-        </developer>
-    </developers>
-
-    <properties>
-        <maven.compiler.source>8</maven.compiler.source>
-        <maven.compiler.target>8</maven.compiler.target>
-        <project.build.sourceEncoding>UTF-8</project.build.sourceEncoding>
-        <maven.deploy.skip>false</maven.deploy.skip>
-        <maven.test.skip>true</maven.test.skip>
-        <!-- Dependency versions -->
-        <zetasql.version>2023.10.1</zetasql.version>
-        <google.cloud.libraries.version>26.24.0</google.cloud.libraries.version>
-        <!-- Testing dependency versions -->
-        <junit.version>5.9.3</junit.version>
-        <mockito.version>4.11.0</mockito.version>
-        <!-- Plugin versions -->
-        <maven.source.plugin.version>3.3.0</maven.source.plugin.version>
-        <maven.javadoc.plugin.version>3.5.0</maven.javadoc.plugin.version>
-        <maven.gpg.plugin.version>3.1.0</maven.gpg.plugin.version>
-        <maven.surefire.version>3.1.0</maven.surefire.version>
-    </properties>
-
-    <modules>
-        <module>zetasql-toolkit-core</module>
-        <module>zetasql-toolkit-bigquery</module>
-        <module>zetasql-toolkit-spanner</module>
-        <module>zetasql-toolkit-examples</module>
-    </modules>
-
-    <dependencyManagement>
-        <dependencies>
-            <dependency>
-                <groupId>com.google.cloud</groupId>
-                <artifactId>libraries-bom</artifactId>
-                <version>${google.cloud.libraries.version}</version>
-                <type>pom</type>
-                <scope>import</scope>
-            </dependency>
-            <dependency>
-                <groupId>org.junit</groupId>
-                <artifactId>junit-bom</artifactId>
-                <version>${junit.version}</version>
-                <type>pom</type>
-                <scope>import</scope>
-            </dependency>
-            <dependency>
-                <groupId>com.google.zetasql</groupId>
-                <artifactId>zetasql-client</artifactId>
-                <version>${zetasql.version}</version>
-            </dependency>
-            <dependency>
-                <groupId>com.google.zetasql</groupId>
-                <artifactId>zetasql-types</artifactId>
-                <version>${zetasql.version}</version>
-            </dependency>
-            <dependency>
-                <groupId>com.google.zetasql</groupId>
-                <artifactId>zetasql-jni-channel</artifactId>
-                <version>${zetasql.version}</version>
-            </dependency>
-            <dependency>
-                <groupId>org.mockito</groupId>
-                <artifactId>mockito-core</artifactId>
-                <version>${mockito.version}</version>
-            </dependency>
-            <dependency>
-                <groupId>org.mockito</groupId>
-                <artifactId>mockito-junit-jupiter</artifactId>
-                <version>${mockito.version}</version>
-            </dependency>
-        </dependencies>
-    </dependencyManagement>
-
-
-    <build>
-=======
   <licenses>
     <license>
       <name>The Apache License, Version 2.0</name>
@@ -324,7 +233,6 @@
     <profile>
       <id>release</id>
       <build>
->>>>>>> d31b44cb
         <plugins>
           <plugin>
             <groupId>org.apache.maven.plugins</groupId>
